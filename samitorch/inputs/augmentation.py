--- conflicted
+++ resolved
@@ -13,10 +13,6 @@
 # See the License for the specific language governing permissions and
 # limitations under the License.
 # ==============================================================================
-<<<<<<< HEAD
-
-=======
->>>>>>> 35750676
 import abc
 
 from torchvision.transforms import Compose
