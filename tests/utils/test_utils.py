# -*- coding: utf-8 -*-
# Copyright 2019 SAMITorch Authors. All Rights Reserved.
#
# Licensed under the MIT License;
# you may not use this file except in compliance with the License.
# You may obtain a copy of the License at
#
#     https://opensource.org/licenses/MIT
#
# Unless required by applicable law or agreed to in writing, software
# distributed under the License is distributed on an "AS IS" BASIS,
# WITHOUT WARRANTIES OR CONDITIONS OF ANY KIND, either express or implied.
# See the License for the specific language governing permissions and
# limitations under the License.
# ==============================================================================

import unittest
import torch

<<<<<<< HEAD
from utils.utils import to_onehot, flatten
=======
from samitorch.utils.utils import to_onehot
>>>>>>> d475f6c8


class UtilsTest(unittest.TestCase):

    def setUp(self):
        pass

    @staticmethod
    def test_to_onehot():
        indices = torch.LongTensor([0, 1, 2, 3])
        actual = to_onehot(indices, 4)
        expected = torch.eye(4)
        assert actual.equal(expected)

        y = torch.randint(0, 21, size=(1000,))
        y_ohe = to_onehot(y, num_classes=21)
        y2 = torch.argmax(y_ohe, dim=1)
        assert y.equal(y2)

        y = torch.randint(0, 21, size=(4, 250, 255))
        y_ohe = to_onehot(y, num_classes=21)
        y2 = torch.argmax(y_ohe, dim=1)
        assert y.equal(y2)

        y = torch.randint(0, 21, size=(4, 150, 155, 4, 6))
        y_ohe = to_onehot(y, num_classes=21)
        y2 = torch.argmax(y_ohe, dim=1)
        assert y.equal(y2)

    @staticmethod
    def test_flatten():
        x = torch.randint(0, 255, size=(15, 3, 10, 10))
        flattened_x = flatten(x)
        assert flattened_x.size() == torch.Size([3, 1500])<|MERGE_RESOLUTION|>--- conflicted
+++ resolved
@@ -17,11 +17,7 @@
 import unittest
 import torch
 
-<<<<<<< HEAD
-from utils.utils import to_onehot, flatten
-=======
-from samitorch.utils.utils import to_onehot
->>>>>>> d475f6c8
+from samitorch.utils.utils import to_onehot, flatten
 
 
 class UtilsTest(unittest.TestCase):
